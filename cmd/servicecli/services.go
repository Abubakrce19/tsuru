--- conflicted
+++ resolved
@@ -2,11 +2,8 @@
 
 import (
 	"bytes"
-<<<<<<< HEAD
+	"errors"
 	"fmt"
-=======
-	"errors"
->>>>>>> 5544fc3f
 	"github.com/timeredbull/tsuru/cmd"
 	"io"
 	"io/ioutil"
@@ -139,7 +136,6 @@
 	return nil
 }
 
-<<<<<<< HEAD
 type ServiceAddDoc struct{}
 
 func (c *ServiceAddDoc) Info() *cmd.Info {
@@ -214,7 +210,8 @@
 		"add": &ServiceAddDoc{},
 		"get": &ServiceGetDoc{},
 	}
-=======
+}
+
 type ServiceTemplate struct{}
 
 func (c *ServiceTemplate) Info() *cmd.Info {
@@ -240,5 +237,4 @@
 	f.Write([]byte(template))
 	io.WriteString(ctx.Stdout, "Generated file \"manifest.yaml\" in current path\n")
 	return nil
->>>>>>> 5544fc3f
 }