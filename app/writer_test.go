--- conflicted
+++ resolved
@@ -97,11 +97,7 @@
 	err = s.conn.Apps().Find(bson.M{"name": a.Name}).One(&instance)
 	logs, err := instance.LastLogs(1, Applog{})
 	c.Assert(err, check.IsNil)
-<<<<<<< HEAD
-	c.Assert(logs[0].Message, check.Equals, string(data))
-=======
 	c.Assert(logs[0].Message, check.Equals, "ble")
->>>>>>> 65c4b426
 	c.Assert(logs[0].Source, check.Equals, "tsuru")
 }
 
@@ -112,18 +108,6 @@
 	defer s.conn.Apps().Remove(bson.M{"name": a.Name})
 	writer := LogWriter{App: &a}
 	writer.Async()
-<<<<<<< HEAD
-	for i := 0; i < 900; i++ {
-		data := []byte("ble")
-		_, err = writer.Write(data)
-		c.Assert(err, check.IsNil)
-	}
-	writer.Close()
-	err = writer.Wait(0)
-	c.Assert(err, check.ErrorMatches, "timeout waiting for writer to finish")
-	err = writer.Wait(10 * time.Second)
-	c.Assert(err, check.IsNil)
-=======
 	err = writer.Wait(0)
 	c.Assert(err, check.ErrorMatches, "timeout waiting for writer to finish")
 	writer.Close()
@@ -156,5 +140,4 @@
 		c.Assert(logs[i].Message, check.Equals, "ble")
 		c.Assert(logs[i].Source, check.Equals, "tsuru")
 	}
->>>>>>> 65c4b426
 }