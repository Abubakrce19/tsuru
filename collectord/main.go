package main

import (
	"database/sql"
	_ "github.com/mattn/go-sqlite3"
	"github.com/timeredbull/tsuru/collector"
	"time"
)

func main() {
<<<<<<< HEAD
	var col collector.Collector
	c := time.Tick(1 * time.Minute)
	for _ = range c {
		data, _ := col.Collect()
		output := col.Parse(data)
		col.Update(output)
=======
	var collector collector.Collector

	db, _ := sql.Open("sqlite3", "/home/ubuntu/cloudfoundry/vcap/cloud_controller/db/cloudcontroller.sqlite3")
	defer db.Close()

	c := time.Tick(1 * time.Minute)
	for _ = range c {
		data, _ := collector.Collect()
		output := collector.Parse(data)
		collector.Update(db, output)
>>>>>>> c2f67779
	}
}<|MERGE_RESOLUTION|>--- conflicted
+++ resolved
@@ -8,14 +8,6 @@
 )
 
 func main() {
-<<<<<<< HEAD
-	var col collector.Collector
-	c := time.Tick(1 * time.Minute)
-	for _ = range c {
-		data, _ := col.Collect()
-		output := col.Parse(data)
-		col.Update(output)
-=======
 	var collector collector.Collector
 
 	db, _ := sql.Open("sqlite3", "/home/ubuntu/cloudfoundry/vcap/cloud_controller/db/cloudcontroller.sqlite3")
@@ -26,6 +18,5 @@
 		data, _ := collector.Collect()
 		output := collector.Parse(data)
 		collector.Update(db, output)
->>>>>>> c2f67779
 	}
 }